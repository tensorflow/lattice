--- conflicted
+++ resolved
@@ -89,16 +89,11 @@
     super(CalibratedLatticeTest, self).setUp()
     self._test_data = test_data.TestData()
 
-<<<<<<< HEAD
-  def _CalibratedLatticeRegressor(self, feature_names, feature_columns,
-          weight_column=None, **hparams_args):
-=======
   def _CalibratedLatticeRegressor(self,
                                   feature_names,
                                   feature_columns,
                                   weight_column=None,
                                   **hparams_args):
->>>>>>> 98f5bb88
 
     def init_fn():
       return keypoints_initialization.uniform_keypoints_for_signal(
@@ -147,19 +142,11 @@
         feature_column_lib.numeric_column('x'),
     ]
     weight_column = feature_column_lib.numeric_column('zero')
-<<<<<<< HEAD
-    estimator = self._CalibratedLatticeRegressor(['x'], feature_columns,
-            weight_column=weight_column)
-    estimator.train(input_fn=self._test_data.oned_zero_weight_input_fn())
-    results = estimator.evaluate(
-            input_fn=self._test_data.oned_zero_weight_input_fn())
-=======
     estimator = self._CalibratedLatticeRegressor(
         ['x'], feature_columns, weight_column=weight_column)
     estimator.train(input_fn=self._test_data.oned_zero_weight_input_fn())
     results = estimator.evaluate(
         input_fn=self._test_data.oned_zero_weight_input_fn())
->>>>>>> 98f5bb88
     self.assertLess(results['average_loss'], 1e-7)
 
   def testCalibratedLatticeRegressorTraining2D(self):
